name: Build and Upload Binaries

on:
  workflow_dispatch:
    inputs:
      release_tag:
        description: 'Release tag to upload binaries to (e.g. jito-bell-v0.1.0)'
        required: true
        type: string
      package_path:
        description: 'Path to the package'
        required: true
        default: 'jito-bell'
        type: string
      publish_release:
        description: 'Publish the release after uploading binaries'
        required: true
        default: true
        type: boolean

jobs:
  build-binaries:
    name: Build ${{ matrix.target }}
    runs-on: ${{ matrix.os }}
    strategy:
      fail-fast: false
      matrix:
        include:
          - os: ubuntu-latest
            target: x86_64-unknown-linux-musl
            name: x86_64-unknown-linux-musl
          - os: macos-latest
            target: x86_64-apple-darwin
            name: x86_64-apple-darwin
          - os: windows-latest
            target: x86_64-pc-windows-msvc
            name: x86_64-pc-windows-msvc
    steps:
      - name: Git Checkout
        uses: actions/checkout@v4
        with:
          fetch-depth: 1
          ref: refs/tags/${{ github.event.inputs.release_tag }}
      
      - name: Setup Rust
        uses: dtolnay/rust-toolchain@stable
        with:
          targets: ${{ matrix.target }}
      
<<<<<<< HEAD
      # Simple and focused Linux MUSL setup
      - name: Install essential dependencies (Linux)
        if: matrix.os == 'ubuntu-latest'
        run: |
          sudo apt-get update
          sudo apt-get install -y pkg-config musl-tools libssl-dev
      
      # Install OpenSSL on macOS
      - name: Install OpenSSL (macOS)
        if: matrix.os == 'macos-latest'
        run: |
          brew install openssl@3
          echo "OPENSSL_DIR=$(brew --prefix openssl@3)" >> $GITHUB_ENV
          
      # Install Vcpkg on Windows for OpenSSL
      - name: Install OpenSSL (Windows)
        if: matrix.os == 'windows-latest'
        run: |
          vcpkg integrate install
          vcpkg install openssl:x64-windows-static
          echo "OPENSSL_DIR=C:/vcpkg/installed/x64-windows-static" >> $env:GITHUB_ENV
          echo "OPENSSL_STATIC=1" >> $env:GITHUB_ENV
=======
      # Improved Linux MUSL environment setup with OpenSSL
      - name: Install dependencies (Linux MUSL)
        if: matrix.os == 'ubuntu-latest'
        run: |
          sudo apt-get update
          sudo apt-get install -y musl-tools musl-dev pkg-config libssl-dev
          # Create symlinks for OpenSSL to work with MUSL
          sudo mkdir -p /usr/local/musl/include
          sudo ln -s /usr/include/x86_64-linux-gnu/openssl /usr/local/musl/include/
      
      # Set OpenSSL environment variables for Linux MUSL build
      - name: Setup OpenSSL env (Linux MUSL)
        if: matrix.os == 'ubuntu-latest'
        run: |
          echo "OPENSSL_DIR=/usr" >> $GITHUB_ENV
          echo "OPENSSL_LIB_DIR=/usr/lib/x86_64-linux-gnu" >> $GITHUB_ENV
          echo "OPENSSL_INCLUDE_DIR=/usr/include" >> $GITHUB_ENV
          echo "PKG_CONFIG_ALLOW_CROSS=1" >> $GITHUB_ENV
>>>>>>> 7a8debc6
      
      - name: Install OpenSSL (macOS)
        if: matrix.os == 'macos-latest'
        run: |
          brew install openssl@3
          echo "OPENSSL_DIR=$(brew --prefix openssl@3)" >> $GITHUB_ENV

      - name: Rust Cache
        uses: Swatinem/rust-cache@v2
        with:
          key: "jito-bell-${{ matrix.target }}-${{ inputs.package_path }}"

      - name: Extract crate name and version
        id: crate_info
        shell: bash
        run: |
          CRATE_NAME="${{ inputs.package_path }}"
          VERSION=$(grep -m1 'version =' Cargo.toml | cut -d '"' -f2)
          echo "crate_name=$CRATE_NAME" >> $GITHUB_OUTPUT
          echo "version=$VERSION" >> $GITHUB_OUTPUT
          echo "Building $CRATE_NAME version $VERSION for ${{ matrix.target }}"
      
<<<<<<< HEAD
      # Use docker for MUSL builds to ensure correct environment
      - name: Build (Linux MUSL)
        if: matrix.os == 'ubuntu-latest'
        run: |
          docker run --rm -v "$(pwd)":/home/rust/src -w /home/rust/src ekidd/rust-musl-builder:stable cargo build --release --target=x86_64-unknown-linux-musl --package ${{ inputs.package_path }}
=======
      # Alternative build approach for Linux MUSL with cross
      - name: Install cross (Linux MUSL)
        if: matrix.os == 'ubuntu-latest'
        run: |
          cargo install cross --locked

      - name: Build (Linux MUSL with cross)
        if: matrix.os == 'ubuntu-latest'
        run: |
          cross build --release --target ${{ matrix.target }} --package ${{ inputs.package_path }}
>>>>>>> 7a8debc6
      
      # Regular build for non-MUSL targets
      - name: Build (non-MUSL)
        if: matrix.os != 'ubuntu-latest'
        run: cargo build --release --target ${{ matrix.target }} --package ${{ inputs.package_path }}
      
      - name: Prepare binary (Unix)
        if: matrix.os != 'windows-latest'
        run: |
          CRATE_NAME="${{ steps.crate_info.outputs.crate_name }}"
          VERSION="${{ steps.crate_info.outputs.version }}"
          BINARY_NAME="${CRATE_NAME}-v${VERSION}-${{ matrix.target }}"
          
          echo "Building binary with new version: $VERSION"
          
          # Copy binary to root with appropriate name
          cp ./target/${{ matrix.target }}/release/${CRATE_NAME} ${BINARY_NAME}
          
          # Create checksum
          shasum -a 256 ${BINARY_NAME} > ${BINARY_NAME}.sha256
      
      - name: Prepare binary (Windows)
        if: matrix.os == 'windows-latest'
        shell: pwsh
        run: |
          $CRATE_NAME = "${{ steps.crate_info.outputs.crate_name }}"
          $VERSION = "${{ steps.crate_info.outputs.version }}"
          $BINARY_NAME = "${CRATE_NAME}-v${VERSION}-${{ matrix.target }}.exe"
          
          Write-Host "Building binary with new version: $VERSION"
          
          # Copy binary to root with appropriate name
          Copy-Item "./target/${{ matrix.target }}/release/${CRATE_NAME}.exe" -Destination $BINARY_NAME
          
          # Create checksum
          $hash = Get-FileHash -Path $BINARY_NAME -Algorithm SHA256
          $hash.Hash | Out-File -FilePath "${BINARY_NAME}.sha256"
      
      - name: Upload binary artifacts (Unix)
        if: matrix.os != 'windows-latest'
        uses: actions/upload-artifact@v4
        with:
          name: ${{ matrix.name }}
          path: |
            ${{ steps.crate_info.outputs.crate_name }}-v${{ steps.crate_info.outputs.version }}-${{ matrix.target }}
            ${{ steps.crate_info.outputs.crate_name }}-v${{ steps.crate_info.outputs.version }}-${{ matrix.target }}.sha256
          retention-days: 7
      
      - name: Upload binary artifacts (Windows)
        if: matrix.os == 'windows-latest'
        uses: actions/upload-artifact@v4
        with:
          name: ${{ matrix.name }}
          path: |
            ${{ steps.crate_info.outputs.crate_name }}-v${{ steps.crate_info.outputs.version }}-${{ matrix.target }}.exe
            ${{ steps.crate_info.outputs.crate_name }}-v${{ steps.crate_info.outputs.version }}-${{ matrix.target }}.exe.sha256
          retention-days: 7

  publish-release:
    name: Publish Release
    needs: build-binaries
    runs-on: ubuntu-latest
    permissions:
      contents: write
    steps:
      - name: Git Checkout
        uses: actions/checkout@v4
        with:
          ref: ${{ github.event.inputs.release_tag }}
      
      - name: Extract release information
        id: release_info
        shell: bash
        run: |
          CRATE_NAME="${{ inputs.package_path }}"
          VERSION=$(grep -m1 'version =' Cargo.toml | cut -d '"' -f2)
          echo "crate_name=$CRATE_NAME" >> $GITHUB_OUTPUT
          echo "version=$VERSION" >> $GITHUB_OUTPUT
      
      - name: Create release directory
        run: mkdir -p release-binaries
      
      - name: Download Linux binary
        uses: actions/download-artifact@v4
        with:
          name: x86_64-unknown-linux-musl
          path: release-binaries
      
      - name: Download macOS binary
        uses: actions/download-artifact@v4
        with:
          name: x86_64-apple-darwin
          path: release-binaries
      
      - name: Download Windows binary
        uses: actions/download-artifact@v4
        with:
          name: x86_64-pc-windows-msvc
          path: release-binaries

      - name: Generate release notes
        id: release_notes
        run: |
          echo "## Binaries" >> RELEASE_NOTES.md
          echo "- Linux (x86_64-unknown-linux-musl)" >> RELEASE_NOTES.md
          echo "- macOS (x86_64-apple-darwin)" >> RELEASE_NOTES.md
          echo "- Windows (x86_64-pc-windows-msvc)" >> RELEASE_NOTES.md
          
          if [ -f "CHANGELOG.md" ]; then
            echo "" >> RELEASE_NOTES.md
            echo "## Changelog" >> RELEASE_NOTES.md
            # Extract the relevant section from CHANGELOG.md if it exists
            grep -A 50 "^## ${{ steps.release_info.outputs.version }}" CHANGELOG.md | grep -B 50 -m 2 "^## " | head -n -1 >> RELEASE_NOTES.md || true
          fi
      
      - name: Update release with binaries
        uses: ncipollo/release-action@v1
        with:
          tag: ${{ github.event.inputs.release_tag }}
          name: "${{ steps.release_info.outputs.crate_name }} v${{ steps.release_info.outputs.version }}"
          bodyFile: "RELEASE_NOTES.md"
          artifacts: "./release-binaries/*"
          artifactErrorsFailBuild: false
          allowUpdates: true
          draft: ${{ github.event.inputs.publish_release != 'true' }}
          
      - name: Publish Release
        if: github.event.inputs.publish_release == 'true'
        env:
          GITHUB_TOKEN: ${{ secrets.GITHUB_TOKEN }}
        run: |
          gh release edit "${{ github.event.inputs.release_tag }}" --draft=false<|MERGE_RESOLUTION|>--- conflicted
+++ resolved
@@ -47,7 +47,6 @@
         with:
           targets: ${{ matrix.target }}
       
-<<<<<<< HEAD
       # Simple and focused Linux MUSL setup
       - name: Install essential dependencies (Linux)
         if: matrix.os == 'ubuntu-latest'
@@ -70,16 +69,6 @@
           vcpkg install openssl:x64-windows-static
           echo "OPENSSL_DIR=C:/vcpkg/installed/x64-windows-static" >> $env:GITHUB_ENV
           echo "OPENSSL_STATIC=1" >> $env:GITHUB_ENV
-=======
-      # Improved Linux MUSL environment setup with OpenSSL
-      - name: Install dependencies (Linux MUSL)
-        if: matrix.os == 'ubuntu-latest'
-        run: |
-          sudo apt-get update
-          sudo apt-get install -y musl-tools musl-dev pkg-config libssl-dev
-          # Create symlinks for OpenSSL to work with MUSL
-          sudo mkdir -p /usr/local/musl/include
-          sudo ln -s /usr/include/x86_64-linux-gnu/openssl /usr/local/musl/include/
       
       # Set OpenSSL environment variables for Linux MUSL build
       - name: Setup OpenSSL env (Linux MUSL)
@@ -89,7 +78,6 @@
           echo "OPENSSL_LIB_DIR=/usr/lib/x86_64-linux-gnu" >> $GITHUB_ENV
           echo "OPENSSL_INCLUDE_DIR=/usr/include" >> $GITHUB_ENV
           echo "PKG_CONFIG_ALLOW_CROSS=1" >> $GITHUB_ENV
->>>>>>> 7a8debc6
       
       - name: Install OpenSSL (macOS)
         if: matrix.os == 'macos-latest'
@@ -112,24 +100,11 @@
           echo "version=$VERSION" >> $GITHUB_OUTPUT
           echo "Building $CRATE_NAME version $VERSION for ${{ matrix.target }}"
       
-<<<<<<< HEAD
       # Use docker for MUSL builds to ensure correct environment
       - name: Build (Linux MUSL)
         if: matrix.os == 'ubuntu-latest'
         run: |
           docker run --rm -v "$(pwd)":/home/rust/src -w /home/rust/src ekidd/rust-musl-builder:stable cargo build --release --target=x86_64-unknown-linux-musl --package ${{ inputs.package_path }}
-=======
-      # Alternative build approach for Linux MUSL with cross
-      - name: Install cross (Linux MUSL)
-        if: matrix.os == 'ubuntu-latest'
-        run: |
-          cargo install cross --locked
-
-      - name: Build (Linux MUSL with cross)
-        if: matrix.os == 'ubuntu-latest'
-        run: |
-          cross build --release --target ${{ matrix.target }} --package ${{ inputs.package_path }}
->>>>>>> 7a8debc6
       
       # Regular build for non-MUSL targets
       - name: Build (non-MUSL)
